--- conflicted
+++ resolved
@@ -10,15 +10,12 @@
 
 from urllib.parse import urlparse
 
-<<<<<<< HEAD
 from django.db.models import Prefetch
 
 from vulnerabilities.models import AffectedByPackageRelatedVulnerability
 from vulnerabilities.models import Exploit
 from vulnerabilities.models import Package
 from vulnerabilities.models import Vulnerability
-=======
->>>>>>> d029151d
 from vulnerabilities.models import VulnerabilityReference
 from vulnerabilities.severity_systems import EPSS
 from vulnerabilities.weight_config import WEIGHT_CONFIG
@@ -94,35 +91,21 @@
     return exploit_level
 
 
-<<<<<<< HEAD
 def compute_vulnerability_risk_factors(references, severities, exploits):
-=======
-def compute_vulnerability_risk(vulnerability):
->>>>>>> d029151d
     """
-    Compute weighted severity and exploitability for a vulnerability.
+    Risk may be expressed as a number ranging from 0 to 10.
+    Risk is calculated from weighted severity and exploitability values.
+    It is the maximum value of (the weighted severity multiplied by its exploitability) or 10
 
-    Args:
-        references (list): References linked to the vulnerability.
-        severities (list): Severity levels of the vulnerability.
-        exploits (list): Exploit details for the vulnerability.
+    Risk = min(weighted severity * exploitability, 10)
+    """
+    severities = severities.all()
+    exploits = exploits.all()
+    reference = references.all()
 
-    Returns:
-        tuple: (weighted_severity, exploitability).
-    """
-<<<<<<< HEAD
     weighted_severity = get_weighted_severity(severities)
-    exploitability = get_exploitability_level(exploits, references, severities)
+    exploitability = get_exploitability_level(exploits, reference, severities)
     return weighted_severity, exploitability
-=======
-    severities = vulnerability.severities.all()
-    exploits = vulnerability.exploits.all()
-    reference = vulnerability.references.all()
-    if reference.exists() or severities.exists() or exploits.exists():
-        weighted_severity = get_weighted_severity(severities)
-        exploitability = get_exploitability_level(exploits, reference, severities)
-        return min(weighted_severity * exploitability, 10)
->>>>>>> d029151d
 
 
 def compute_package_risk(package):
@@ -132,7 +115,6 @@
     """
 
     result = []
-<<<<<<< HEAD
     affected_pkg_related_vul = AffectedByPackageRelatedVulnerability.objects.filter(
         package=package
     ).prefetch_related(
@@ -144,11 +126,6 @@
     for pkg_related_vul in affected_pkg_related_vul:
         if risk := pkg_related_vul.vulnerability.risk_score:
             result.append(float(risk))
-=======
-    for package_vulnerability in package.affectedbypackagerelatedvulnerability_set.all():
-        if risk := compute_vulnerability_risk(package_vulnerability.vulnerability):
-            result.append(risk)
->>>>>>> d029151d
 
     if not result:
         return
