#
# Copyright (c) nexB Inc. and others. All rights reserved.
# VulnerableCode is a trademark of nexB Inc.
# SPDX-License-Identifier: Apache-2.0
# See http://www.apache.org/licenses/LICENSE-2.0 for the license text.
# See https://github.com/nexB/vulnerablecode for support or download.
# See https://aboutcode.org for more information about nexB OSS projects.
#

from vulnerabilities.improvers import valid_versions
from vulnerabilities.improvers import vulnerability_kev
from vulnerabilities.improvers import vulnerability_status

IMPROVERS_REGISTRY = [
    valid_versions.GitHubBasicImprover,
    valid_versions.GitLabBasicImprover,
    valid_versions.NginxBasicImprover,
    valid_versions.ApacheHTTPDImprover,
    valid_versions.DebianBasicImprover,
    valid_versions.NpmImprover,
    valid_versions.ElixirImprover,
    valid_versions.ApacheTomcatImprover,
    valid_versions.ApacheKafkaImprover,
    valid_versions.IstioImprover,
    valid_versions.DebianOvalImprover,
    valid_versions.UbuntuOvalImprover,
    valid_versions.OSSFuzzImprover,
    valid_versions.RubyImprover,
    valid_versions.GithubOSVImprover,
    vulnerability_status.VulnerabilityStatusImprover,
<<<<<<< HEAD
    valid_versions.CurlImprover,
=======
    vulnerability_kev.VulnerabilityKevImprover,
>>>>>>> 67277867
]

IMPROVERS_REGISTRY = {x.qualified_name: x for x in IMPROVERS_REGISTRY}<|MERGE_RESOLUTION|>--- conflicted
+++ resolved
@@ -28,11 +28,8 @@
     valid_versions.RubyImprover,
     valid_versions.GithubOSVImprover,
     vulnerability_status.VulnerabilityStatusImprover,
-<<<<<<< HEAD
     valid_versions.CurlImprover,
-=======
     vulnerability_kev.VulnerabilityKevImprover,
->>>>>>> 67277867
 ]
 
 IMPROVERS_REGISTRY = {x.qualified_name: x for x in IMPROVERS_REGISTRY}